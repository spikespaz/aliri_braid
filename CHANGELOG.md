--- conflicted
+++ resolved
@@ -2,7 +2,6 @@
 
 The format of this changelog is based on [Keep a Changelog](https://keepachangelog.com/en/1.0.0/).
 
-<<<<<<< HEAD
 ## [Unreleased]
 
 ### Added
@@ -15,11 +14,14 @@
   fallible wrapped type conversions
 
 [#15]: https://github.com/neoeinstein/aliri_braid/pull/15
-=======
+
 ## [0.2.4] - 2022-07-21
+
 ### Fixed
-- Removed unnecessary lifetime annotations that cause clippy warnings in 1.62
->>>>>>> 092caa91
+
+- Removed unnecessary lifetime annotations that cause clippy warnings in 1.62 ([#20])
+
+[#20]: https://github.com/neoeinstein/aliri_braid/pull/20
 
 ## [0.2.3] - 2022-06-15
 
